--- conflicted
+++ resolved
@@ -92,7 +92,7 @@
     return adts
 
 
-def _cutag_load_ADTs(fpath, adata, trim_tag=False):
+def _cutag_load_ADTs(fpath, adata):
     """
     :param fpath: path to file with matrix of counts per ADT type and per cell
     :param adata: AnnData object with the barcodes we need from ADT matrix file
@@ -143,12 +143,8 @@
         else:
             return _transpose_load_ADTs(fpath, adata)
     else:
-<<<<<<< HEAD
         return _cutag_load_ADTs(fpath, adata, trim_tag=trim_tag)
 
-=======
-        return _cutag_load_ADTs(fpath, adata)
->>>>>>> fb5da56e
 def read_bed(line):
     c, b, e = line.split()
     return f"{c}:{b}-{e}"
