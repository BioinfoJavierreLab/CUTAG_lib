#! /usr/bin/env python

import os
from argparse     import ArgumentParser

from yaml import Loader, load

import numpy as np
from scipy import sparse
from scipy import odr
from scipy.stats import mannwhitneyu
import pandas as pd
import bioframe as bf
from sklearn.metrics import v_measure_score, adjusted_rand_score, f1_score, adjusted_mutual_info_score, recall_score, precision_score, homogeneity_score, completeness_score
import itertools

from matplotlib import pyplot as plt

import anndata as ad
import scanpy as sc
import muon as mu
#import scrublet as scr

import networkx as nx

from cutag.parsers.cellranger import load_cellranger, load_ADTs
from cutag.utilities.clustering import wanted_leiden
from cutag.stats.metrics import ragi_score

# accounts for number of CPUs used in sklearn
from threadpoolctl import threadpool_limits

def generate_combinations(columns, depth):
    new_comb = []
    
    for r in range(1, depth + 1):
        for combination in itertools.combinations(columns, r):
            new_comb.append('+'.join(str(c) for c in combination))
    
    return new_comb

def XI(df, depth):

    cross_tab = pd.crosstab(df['ADT:leiden'], df['histone:leiden'])
    original_cross_tab = cross_tab.copy()

    columns = cross_tab.columns
    new_comb = generate_combinations(columns, depth)

    for comb in new_comb:
        if "+" in comb:
            cross_tab[comb] = cross_tab[comb.split("+")].sum(axis=1)

        else:
            cross_tab[comb]  = cross_tab[int(comb)] 

    for comb in new_comb:
        if "+" in comb:
            cross_tab.loc[comb] = cross_tab.loc[comb.split("+")].sum()
        else:
            cross_tab.loc[comb]  = cross_tab.loc[int(comb)] 

    for i in original_cross_tab.columns:
        i = str(i)
        del cross_tab[i]
        cross_tab = cross_tab.drop(i)

    rows_cross_tab = cross_tab.loc[original_cross_tab.columns.tolist()]
    columns_cross_tab = cross_tab[original_cross_tab.columns.tolist()]

    sum_rows=list()
    for i in original_cross_tab.columns:
        sum_row = original_cross_tab.loc[i].sum()
        max_row = max(rows_cross_tab.loc[i])
        sum_rows.append(max_row/sum_row)

    F1 = sum(sum_rows)/len(original_cross_tab.columns)

    sum_cols=list()
    for i in original_cross_tab.columns:
        sum_col = original_cross_tab[i].sum()
        max_col = max(columns_cross_tab[i])
        sum_cols.append(max_col/sum_col)

    F2 = sum(sum_cols)/len(original_cross_tab.columns)

    XI = (F1+F2)/2
    return XI

def jacind(M1, M2, p=2, binarize=False):
    if binarize:
        M1 = (M1 > 0).astype(int)
        M2 = (M2 > 0).astype(int)
    M1 = np.squeeze(np.asarray(M1.todense()))
    M2 = np.squeeze(np.asarray(M2.todense()))
    d12 = ((abs(M1 - M2)**p).sum())**(1 / p)
    E = ((M1**p).sum() + (M2**p).sum())**(1 / p)
    return (E - d12) / E

def linear_func(p, x):
   m, c = p
   return m * x + c

def merge_adjacent_bins(adata):
    prevc, p = adata.var.index[0].split(':')
    prevb, preve = p.split('-')
    ns = []
    list_of_lists = []
    list_of_lists_idx = []
    for n, peak in enumerate(adata.var.index[1:]):
        c, p = peak.split(':')
        b, e = p.split('-')
        if b == preve and c == prevc:
            ns.append(n)
        else:
            list_of_lists.append(f"{prevc}:{prevb}-{preve}")
            list_of_lists_idx.append(ns + [n])
            prevc, prevb = c, b
            ns = []
        preve = e
    list_of_lists.append(f"{prevc}:{prevb}-{e}")
    list_of_lists_idx.append(ns + [n + 1])

    adata.X = adata.X.tocsc()  # this will speed up column peeking
    tmpX = adata.X.toarray()
    tmp = np.vstack([tmpX[:,idx].sum(axis=1) for idx in list_of_lists_idx]).T
    
    bdata = ad.AnnData(X=tmp, obs=adata.obs, dtype=tmp.dtype)
    bdata.var_names = list_of_lists

    return bdata

def normalize_TFIDF(adata, bgpath):
    # Get BG counts of genomic library
    process_line = lambda barcode, bg_count: (barcode, int(bg_count)) 
    bg_dict = dict(process_line(*l.split()) for l in open(bgpath, "r"))
    adata.obs["bg_counts"] = adata.obs.index.map(bg_dict)

    adata = merge_adjacent_bins(adata)
    # Normalize by TF-IDF
    N = len(adata.obs)
    ni = adata.X.sum(axis=0)
    Cij = adata.X
    Fj = adata.obs['bg_counts'].to_numpy()[:,None]

    adata.X = sparse.csr_matrix(
                    np.log(
                        (Cij / Fj) * (N / ni) * 10_000 + 1
                    )
                ).tocsc()  # this will speed up most computation
    # check!
    # print(adata.X.toarray().sum())


def normalize_CLR(ad_adts):
    """
    fancy way to divide by the total of each ADT accross cells
     -> to remove ADT specific bias
    """
    # compute geometric mean per ADT
    lna = np.log1p(ad_adts.X)  # we do the same as Satija
    n = lna.shape[0]
    geommeanADT = [np.exp(lna[:,i].sum() / n) for i in range(lna.shape[1])]

    # Normalize each ADT count by its geometric mean
    ad_adts.X /= geommeanADT


def main():
    
    wnn = False  # set to False for faster analysis

    opts = get_options()

    sampleID = opts.genomic_sample

    data_dir = opts.data_dir
    
    try:
        samples = load(open(opts.samples), Loader)[sampleID]
    except KeyError:
        raise Exception(f'ERROR: {sampleID} not in sample YAML file')

    dpath = os.path.join(data_dir, samples["modality"])

    genomic_sample = os.path.join(dpath, sampleID)

    adt_sampleID   = opts.adt_sample     if opts.adt_sample    else samples['ADT']
    adt_sample     = os.path.join(dpath, adt_sampleID)
    outdir         = opts.outdir
    
    regress_count  = opts.regress_count
    feature_type   = opts.feature_type
    n_neighbors    = opts.n_neighbors    if opts.n_neighbors    else samples['optimal params']['n_neighbors']

<<<<<<< HEAD
    seed           = opts.seed      if opts.seed is not None else None
=======
    seed           = opts.seed           if opts.seed           else None
>>>>>>> fb5da56e

    min_cells      = opts.min_cells      if opts.min_cells is not None     else samples['optimal params']['min_cells']
    min_genes      = opts.min_genes      if opts.min_genes is not None     else samples['optimal params']['min_genes']
    max_genes      = opts.max_genes      if opts.max_genes is not None     else samples['optimal params']['max_genes']
    min_counts     = opts.min_counts     if opts.min_counts is not None    else samples['optimal params']['min_counts']
    max_counts     = opts.max_counts     if opts.max_counts is not None    else samples['optimal params']['max_counts']

    min_genes_adt  = opts.min_genes_adt  if opts.min_genes_adt is not None else samples['optimal params']['min_genes_adt']
    min_counts_adt = opts.min_counts_adt if opts.min_counts_adt is not None else samples['optimal params']['min_counts_adt']
    max_counts_adt = opts.max_counts_adt if opts.max_counts_adt is not None else samples['optimal params']['max_counts_adt']
    
    if samples["modality"] == "CITE":
        max_mito    = opts.max_mito      if opts.max_mito is not None      else samples['optimal params']['max_mito']
        min_n_genes = opts.min_n_genes   if opts.min_n_genes is not None   else samples['optimal params']['min_n_genes']
        max_n_genes = opts.max_n_genes   if opts.max_n_genes is not None   else samples['optimal params']['max_n_genes']    
    
<<<<<<< HEAD
    n_leiden        = opts.n_leiden       if opts.n_leiden is not None      else samples['optimal params']['n_leiden']
    
    rm_pca          = opts.rm_pca         if opts.rm_pca is not None        else samples['optimal params']['rm_pca']

    n_pcs           = opts.n_pcs          if opts.n_pcs is not None         else samples['optimal params']['n_pcs']
    bg              = opts.bg          if opts.bg is not None         else "bg"
=======
    n_leiden        = opts.n_leiden      if opts.n_leiden       else samples['optimal params']['n_leiden']
    
    rm_pca          = opts.rm_pca        if opts.rm_pca         else samples['optimal params']['rm_pca']

    n_pcs           = opts.n_pcs         if opts.n_pcs          else samples['optimal params']['n_pcs']
>>>>>>> fb5da56e
    normalize_total = opts.normalize_total
    
    # long long output directory name
    dname = f"LEIDEN{n_leiden}_{sampleID}_MIN-CELLS{min_cells}"
    dname += f"_MIN-GENES{min_genes}_MAX-GENES{max_genes}"
    dname += f"_MIN-COUNTS{min_counts}_MAX-COUNTS{max_counts}_PCA{rm_pca}"
    dname += f"_NPCS{n_pcs}_NEIGHB{n_neighbors}_REGRESS-{regress_count}"
    if seed is not None:
        dname += f"_SEED{seed}"
    outdir          = os.path.join(outdir, dname)

    if os.path.exists(os.path.join(outdir, f"{sampleID}.h5mu")):
        print('Skipped...')
        exit()

    print(f"Processing {sampleID}")

    # Load data
    ### remove windows with less than five counts and then merge adjacent windows
    print(f" - Loading Genomic library")
    if samples["modality"] == "CITE":
        adata = sc.read(os.path.join(genomic_sample, "CITE_rna.h5ad"))
    else:
        adata = load_cellranger(genomic_sample, feature_type=feature_type, 
                                dtype=float)
    adata.obs["total_genomic"] = np.array(adata.X.sum(axis=1)).flatten()

    # Filter bins in few cells
    print(f" - Filter genomic features in few cells")
    ###########################################################################
    # Filter Genomic library
    if samples["modality"] == "ASAP":
        # we load the adts and then filter to keep only those barcodes because the csv was already filtered
        adts_file = os.path.join(adt_sample, "ADTs", "ADT_matrix.tsv")
        ad_adts = load_ADTs(adts_file, adata, modality= samples["modality"], transpose=True)
        adata = adata[adata.obs_names.isin(ad_adts.obs_names)]
        adata.obs["n_counts"] = np.array(adata.X.sum(axis=1)).flatten()
    else:
        # Cell barcodes with <1000 or >60000 UMIs
        if min_counts:
            sc.pp.filter_cells(adata, min_counts=min_counts)
        if max_counts:
            sc.pp.filter_cells(adata, max_counts=max_counts)

        # # <50 or >700 genes detected
        if min_genes:
            sc.pp.filter_cells(adata, min_genes=min_genes)
        if max_genes:
            sc.pp.filter_cells(adata, max_genes=max_genes)
        # removing genes expressed in fewer than 3 cells
        if min_cells:
            sc.pp.filter_genes(adata, min_cells=min_cells)

    # RNA specific filters
    if samples["modality"] == "CITE":
        adata.var['mt'] = adata.var_names.str.startswith('MT-')  # annotate the group of mitochondrial genes as 'mt'
        sc.pp.calculate_qc_metrics(adata, qc_vars=['mt'], percent_top=None, log1p=False, inplace=True)
        adata = adata[adata.obs.pct_counts_mt < max_mito, :]
        adata = adata[adata.obs.n_genes_by_counts > min_n_genes, :]
        adata = adata[adata.obs.n_genes_by_counts < max_n_genes, :]

    ###########################################################################
    ## GENOMIC PROCESSING
    if samples["modality"] == "CITE":
        # Create a Scrublet object, fit the data to it and filter out predicted doublets
        print(f" - log(ygc /sc + 1) normalization on genomic library")
        scrub = scr.Scrublet(adata.X)
        _, predicted_doublets = scrub.scrub_doublets()
        adata = adata[~predicted_doublets]
        L = adata.obs["total_counts"].sum()/len(adata)
        adata.obs["s"] = adata.obs["total_counts"]/L
        mat = adata.X.toarray()
        mat_div = mat / adata.obs["s"][:, np.newaxis]
        adata.X = mat_div # do not sum 1 because log1p already sums it
        sc.pp.log1p(adata)
    else:
        # Normalize by TF-IDF
        print(f" - TF-IDF normalization on genomic library")
        normalize_TFIDF(adata, os.path.join(genomic_sample, "outs", 
                                            "mapped_read_per_barcode.txt"))

    ###########################################################################
    # Merge ADTS
    print(f" - Loading ADTs")
    print(os.path.join(adt_sample, "ADTs", "ADT_matrix.tsv"))
    adts_file = os.path.join(adt_sample, "ADTs", "ADT_matrix.tsv")
    # TODO: what is this?
    if sampleID.startswith("GSM"):
        ad_adts = load_ADTs(adts_file, adata, modality= samples["modality"], transpose=True)
    else:
        ad_adts = load_ADTs(adts_file, adata, modality= samples["modality"])

    ###########################################################################
    # Filter ADTs
    print(f" - Filter ADTs with few counts")

    if min_genes_adt:
        sc.pp.filter_cells(ad_adts, min_genes=min_genes_adt)
        
    if min_counts_adt:
        sc.pp.filter_cells(ad_adts, min_counts=min_counts_adt)
        sc.pp.filter_genes(ad_adts, min_counts=min_counts_adt)  # we want to make sure there is at least few counts for a given ADT
        
    if max_counts_adt:
        sc.pp.filter_cells(ad_adts, max_counts=max_counts_adt)

    # WARNING: highly specific to Satija dataset:
    if samples["lab"]=="Satija":
        ad_adts.obs.index = [f"{v[:-2]}-1" for v in ad_adts.obs.index]

    ###########################################################################
    ## BOOTSTRAPPING
    if seed:
        mat = ad_adts.X

        np.random.seed(seed)

        # Generate a list of 10 random numbers in the range [0, 250]
        substitutes = np.random.choice(range(ad_adts.X.shape[1]), int(ad_adts.X.shape[1]), replace=True)
        mat2 = np.zeros(ad_adts.X.shape)
        
        for i in range(len(substitutes)):
            mat2[:,i] = mat[:,substitutes[i]]

        ad_adts.X = mat2

    ###########################################################################
    # Merge ADT with genomic library
    ad_adts.obs = pd.merge(ad_adts.obs, adata.obs, how="inner",
                           left_index=True, right_index=True)
    
    ###########################################################################
    # Normalize each cell ADT count by the genomic-library background
    if regress_count != "no":
        if regress_count == "bg":
            if samples["modality"] == "CITE":
                ad_adts.obs["bg_counts"] = ad_adts.obs["total_counts"]
            else:
                process_line = lambda barcode, bg_count: (barcode, int(bg_count)) 
                bgpath = os.path.join(genomic_sample, "outs", "mapped_read_per_barcode.txt")
                bg_dict = dict(process_line(*l.split()) for l in open(bgpath, "r"))
                ad_adts.obs["bg_counts"] = ad_adts.obs.index.map(bg_dict)
        elif regress_count == "total":
            ad_adts.obs["bg_counts"] = ad_adts.obs["total_genomic"]
        else:
            raise NotImplementedError(
                f"ERROR: regression {regress_count} not implemented")
        print(f" - Normalize ADTs by genomic background")
        # Load the data
        x = np.log1p(np.sum(ad_adts.X, axis=1))
        y = np.log1p(ad_adts.obs["bg_counts"])
        # Create a model for fitting.
        linear_model = odr.Model(linear_func)
        # Create a RealData object using our initiated data from above.
        data = odr.RealData(x, y)
        # Set up ODR with the model and data.
        interp = odr.ODR(data, linear_model, beta0=[1., 1.])
        # Run the regression.
        # TODO: check if correlation is significant: if not output WARNING
        out = interp.run()
        slope, intercept = out.beta
        ad_adts.obs["adt_count" ] = np.sum(ad_adts.X, axis=1)
        ad_adts.obs["correction"] = intercept + slope * np.log1p(ad_adts.obs["adt_count"])
        # we apply correction on the log +1 of the X matrix, then come back to original values (with exp)
        ad_adts.X = np.exp(np.log1p(ad_adts.X) / ad_adts.obs["correction"].to_numpy()[:,None]) - 1

        # old shit
        # sc.pp.log1p(ad_adts)                                              # Eixo u a fet el Xavi
        # ad_adts.X /= np.log(ad_adts.obs["bg_counts"]).to_numpy()[:,None]  # Eixo u a fet el Xavi
        # ad_adts.X *= np.nanmedian(np.log(ad_adts.obs["bg_counts"]))       # Eixo u a fet el Xavi
        # ad_adts.X = np.exp(ad_adts.X)                                     # Eixo u a fet el Xavi
        # ad_adts.X = ad_adts.X - 1                                         # Eixo u a fet el Xavi
    else:
        print(f" - no ADTs normalization by droplet")

    print(f" - Normalize ADTs by CLR")
    normalize_CLR(ad_adts)

    # scale data
    if normalize_total:
        sc.pp.normalize_total(ad_adts, target_sum=1_000_000)
        sc.pp.normalize_total(adata  , target_sum=1_000_000)
        #sc.pp.scale(ad_adts)
        #sc.pp.scale(adata)

    ###########################################################################
    # ANALYSIS
    ###########################################################################
    os.system(f"mkdir -p {outdir}")

    # Merge with MUON
    print(f" - Merge Genomic and ADT data into Muon object")
    mdata = mu.MuData({"histone": adata, "ADT": ad_adts})

    mdata.var_names_make_unique()
    mu.pp.intersect_obs(mdata)
    
    ###########################################################################
    # PCA
    print(f" - Computing PCAs")
    md_histones = mdata.mod["histone"]
    md_membrane = mdata.mod["ADT"]

    with threadpool_limits(limits=1, user_api='blas'):  # limit to single CPU
        sc.tl.pca(md_membrane, svd_solver='arpack')
        sc.tl.pca(md_histones, svd_solver='arpack')

    if rm_pca:
        md_histones.obsm['X_pca'] = md_histones.obsm['X_pca'][:,1:]
    
    num_cells = len(md_histones.obs_names)
    n_neighbors = int(np.sqrt(num_cells) * n_neighbors)

    print(f" - Computing neighbors")
    with threadpool_limits(limits=1, user_api='blas'):
        sc.pp.neighbors(md_histones, n_pcs=n_pcs, n_neighbors=n_neighbors)
        sc.pp.neighbors(md_membrane, n_pcs=n_pcs, n_neighbors=n_neighbors)

    print(f" - Leiden clustering genomic data ({n_leiden} wanted)")
    md_histones = wanted_leiden(md_histones, n_leiden)
    print(f" - Leiden clustering ADTs ({n_leiden} wanted)")
    md_membrane = wanted_leiden(md_membrane, n_leiden)
    
    vms = v_measure_score(md_membrane.obs['leiden'], md_histones.obs['leiden'])
    ari = adjusted_rand_score(md_membrane.obs['leiden'], md_histones.obs['leiden'])
    f_1 = f1_score(md_histones.obs['leiden'], md_membrane.obs['leiden'], average="weighted")
    print(f" - V-meassure score: {vms}")
    print(f" - Adjusted Randome score: {ari}")
    print(f" - F1 score: {f_1}")
    v_measures = {}
    v_measures['leiden'] = vms

    print(f" - Plotting")
    with threadpool_limits(limits=1, user_api='blas'):
        sc.tl.umap(md_histones)
    # plot PCA
    sc.pl.pca_variance_ratio(md_histones, log=True, show=False)
    plt.savefig(os.path.join(outdir, "genomic_pca-weights_plot.png"))

    ###########################################################################
    # compute V-measure Score
    adt_names = md_membrane.var_names

    out = open(os.path.join(outdir, "V-measures.tsv"), "w")
    out.write(f"leiden\t{v_measures['leiden']}\n")
    # We classify cells according to their abundance for each of its ADTs
    for col, adt in  enumerate(adt_names):
        # cells with a total number of ADT in the top  2% will be in cluster 7
        true_cluster  = (md_membrane.X[:,col] <= np.percentile(md_membrane.X[:,col],  2)).astype(int)
        # cells with a total number of ADT in the top 25% will be in cluster 6
        true_cluster += (md_membrane.X[:,col] <= np.percentile(md_membrane.X[:,col], 25)).astype(int)
        # cells with a total number of ADT in the top 50% will be in cluster 5
        true_cluster += (md_membrane.X[:,col] <= np.percentile(md_membrane.X[:,col], 50)).astype(int)
        # cells with a total number of ADT in the top 70% will be in cluster 4
        true_cluster += (md_membrane.X[:,col] <= np.percentile(md_membrane.X[:,col], 70)).astype(int)
        # cells with a total number of ADT in the top 85% will be in cluster 3
        true_cluster += (md_membrane.X[:,col] <= np.percentile(md_membrane.X[:,col], 85)).astype(int)
        # cells with a total number of ADT in the top 95% will be in cluster 2
        true_cluster += (md_membrane.X[:,col] <= np.percentile(md_membrane.X[:,col], 95)).astype(int)
        # cells with a total number of ADT in the top 98% will be in cluster 1
        true_cluster += (md_membrane.X[:,col] <= np.percentile(md_membrane.X[:,col], 98)).astype(int)
        # cells with a total number of ADT in the bottom 2% will be in cluster 0

        obs_cluster = md_histones.obs["leiden"]
        # This classification is compared to the leiden 
        vms = v_measure_score(true_cluster, obs_cluster)
        v_measures[adt] = vms
        out.write(f"{col}\t{vms}\n")
    out.close()
    
    ###########################################################################
    # RAGIS
    if samples["modality"] == "CITE":
        # Computing RAGI for CITE
        adata = mdata.mod["histone"]

        df = pd.DataFrame(adata.X, columns = ["".join(gene.split(":")[1:]) for gene in adata.var_names])

        df["leiden"] =  mdata.mod["ADT"].obs["leiden"].tolist()

        num_cells_cluster = mdata.mod["ADT"].obs["leiden"].value_counts().to_dict()

        bf_genes = bf.from_any(pd.read_csv(
            os.path.join(data_dir,'complementary_data/hg38_genes.tsv'), sep='\t'))

        # add info about housekeeping genes
        fh = open(os.path.join(data_dir,'complementary_data/Housekeeping_GenesHuman.csv'))
        next(fh)
        bf_genes['housekeeping'] = bf_genes['name'].isin(
            set([l.split(';')[1].strip() for l in fh]))

        marker_genes = pd.read_csv(os.path.join(data_dir,'complementary_data/Cell_marker_Human.txt'), sep='\t')

        tissue = samples['tissue_type']
        tmp = set(marker_genes[(marker_genes['cell_type'   ] == 'Normal cell') & 
                                (marker_genes['tissue_type'] == tissue) & 
                                (marker_genes['Symbol'] > '')]['Symbol'])
        bf_genes[f'marker {tissue}'] = bf_genes['name'].isin(tmp)

        # Remove from HK and from markers genes that are in both categories
        tmp = [False] * len(bf_genes)
        tmp |= (bf_genes['housekeeping']) & (bf_genes[f'marker {tissue}'])
        bf_genes.loc[tmp, f'marker {tissue}'] = False
        bf_genes.loc[tmp, 'housekeeping'] = False

        print(f"    => {sum(bf_genes[f'marker {tissue}'])} marker genes in {tissue}, ")
        print(f"    => {sum(bf_genes['housekeeping'])} housekeeping genes in {tissue}, ")

        df = df.groupby("leiden").sum()

        # iterate over rows and divide "MAFIP" by dictionary value
        for index, row in df.iterrows():
            df.loc[index] = row / num_cells_cluster[index]

        fun_genes = bf_genes['housekeeping'].copy()
        fun_genes |= bf_genes[f'marker {tissue}']
        # free memory
        bf_genes = bf_genes[fun_genes]
        # compute RAGI
        
        ragis=dict()
        for gene in bf_genes[(bf_genes["marker Peripheral blood"] == True) | (bf_genes["housekeeping"] == True)]["name"]:
            try:
                ragis[gene] = gini(df[gene].to_numpy())
            except:
                print("")

        bf_genes['ragi'] = bf_genes['name'].map(ragis)
        bf_genes.to_csv(os.path.join(outdir, "RAGI_scores.tsv"), sep='\t')
    else:
        # Computing RAGI for ASAP or CUTandTAG-PRO
        print(" - Computing RAGI")
        bf_genes = bf.from_any(pd.read_csv(
            os.path.join(data_dir,'complementary_data/hg38_genes.tsv'), sep='\t'))

        # add info about housekeeping genes
        fh = open(os.path.join(data_dir,'complementary_data/Housekeeping_GenesHuman.csv'))
        next(fh)
        bf_genes['housekeeping'] = bf_genes['name'].isin(
            set([l.split(';')[1].strip() for l in fh]))
        
        marker_genes = pd.read_csv(os.path.join(data_dir,'complementary_data/Cell_marker_Human.txt'), sep='\t')
        
        tissue = samples['tissue_type']
        tmp = set(marker_genes[(marker_genes['cell_type'   ] == 'Normal cell') & 
                                (marker_genes['tissue_type'] == tissue) & 
                                (marker_genes['Symbol'] > '')]['Symbol'])
        bf_genes[f'marker {tissue}'] = bf_genes['name'].isin(tmp)

        # Remove from HK and from markers genes that are in both categories
        tmp = [False] * len(bf_genes)
        tmp |= (bf_genes['housekeeping']) & (bf_genes[f'marker {tissue}'])
        bf_genes.loc[tmp, f'marker {tissue}'] = False
        bf_genes.loc[tmp, 'housekeeping'] = False

        print(f"    => {sum(bf_genes[f'marker {tissue}'])} marker genes in {tissue}, ")
        print(f"    => {sum(bf_genes['housekeeping'])} housekeeping genes in {tissue}, ")

        ###########################################################################
        # RAGI on ADTs
        fragments_path = os.path.join(genomic_sample, 'outs', 'fragments.tsv')
        
        fun_genes = bf_genes['housekeeping'].copy()
        fun_genes |= bf_genes[f'marker {tissue}']
        # free memory
        bf_genes = bf_genes[fun_genes]
        # compute RAGI
        ragis = ragi_score(fragments_path, md_membrane, bf_genes, offset=10_000, clustering="leiden")
        bf_genes['ragi'] = bf_genes['name'].map(ragis)
        bf_genes.to_csv(os.path.join(outdir, "RAGI_scores.tsv"), sep='\t')

    ###########################################################################
    # WNN
    if wnn:  ## WARNING: cannot control number of CPUs used here
        mu.pp.neighbors(mdata, key_added='wnn', n_neighbors=n_neighbors)
        wanted_leiden(mdata, n_leiden, neighbors_key='wnn', key_added='leiden_wnn')
        mu.tl.umap(mdata, neighbors_key='wnn', random_state=10)
        mdata.obsm["X_wnn_umap"] = mdata.obsm["X_umap"]

    ###########################################################################
    # Summary plot
    # scale ADT values for plotting
    X = np.log1p(md_membrane.X)
    minv = min([v for v in X.flatten() if v])
    X[X==0] = minv
    X -= minv
    X /= max(X.flatten())
    adts = pd.DataFrame(X, index=md_membrane.obs.index, columns=adt_names)
    if samples["modality"] == "CITE":
        md_histones.obs = md_histones.obs[['n_counts', 'total_counts', 'leiden']] ###
    else:
        md_histones.obs = md_histones.obs[['n_counts', 'bg_counts', 'leiden']] ###
    md_histones.obs = pd.merge(md_histones.obs, adts, left_index=True, right_index=True, how="left")

    _ = plt.figure(figsize=(12, 12))
    axe = plt.subplot(5, 4, 1)
    sc.pl.umap(md_histones, size=15, ax=axe, color="leiden", show=False)
    axe = plt.subplot(5, 4, 2)
    if wnn:
        sc.pl.umap(mdata, size=15, ax=axe, color='leiden_wnn', show=False)
    else:
        sc.tl.umap(md_membrane, random_state=10)
        sc.pl.umap(md_membrane, size=15, ax=axe, color="leiden", show=False)
    x = axe.get_xlim()[1]
    y = axe.get_ylim()[1]
    axe.text(x, y, f"VMS: {v_measures['leiden']:.3f}", va="top", ha="right", color="tab:red")
    if wnn:
        axe = plt.subplot(5, 4, 3)
        mu.pl.embedding(mdata, basis="X_wnn_umap", color=["histone:leiden"], size=15, ax=axe, show=False)
        axe = plt.subplot(5, 4, 4)
        mu.pl.embedding(mdata, basis="X_wnn_umap", color="ADT:leiden", size=15, ax=axe, show=False)
    #for n, col in enumerate([c for c in adt_names if not c.endswith("IgD")]):
    #    axe = plt.subplot(5, 4, n + 5)
    #    sc.pl.umap(md_histones, size=15, ax=axe, color=col, show=False, color_map="Greys", vmin=-0.1, vmax=1.1)
    #    x = axe.get_xlim()[1]
    #    y = axe.get_ylim()[1]
    #    axe.text(x, y, f"VMS: {v_measures[col]:.3f}", va="top", ha="right", color="tab:red")
    #plt.tight_layout()
    #plt.savefig(os.path.join(outdir, "UMAP_on_V-measures.png"))

    # Leiden numbers
    _ = plt.figure(figsize=(6, 10))
    plt.subplot(2, 1, 1)
    cluster_hist = plt.hist(md_histones.obs["leiden"], bins=n_leiden, 
                 range=(-0.5, n_leiden - 0.5), ec="tab:grey", alpha=0.4)
    for y, x in zip(cluster_hist[0], cluster_hist[1]):
        plt.text(x + 0.5, y, int(y), ha="center")
    plt.ylabel("Number of cells")
    plt.xlabel("# Leiden cluster in Genomic lib.")
    plt.subplot(2, 1, 2)
    cluster_memb = plt.hist(md_membrane.obs["leiden"], bins=n_leiden, 
                 range=(-0.5, n_leiden - 0.5), ec="tab:grey", alpha=0.4)
    for y, x in zip(cluster_memb[0], cluster_memb[1]):
        plt.text(x + 0.5, y, int(y), ha="center")
    plt.ylabel("Number of cells")
    plt.xlabel("# Leiden cluster in ADT lib.")
    plt.tight_layout()
    plt.savefig(os.path.join(outdir, "Leiden_plot.png"))

    # save Muon object
    #if seed==None:

    #    print(f" - Save Muon object and stats")    
    #    mdata.write_h5mu(os.path.join(outdir, f"{sampleID}.h5mu"))
    #else:
    #    if seed<6:
    #        mdata.write_h5mu(os.path.join(outdir, f"{sampleID}.h5mu"))

    # save Muon object
    print(f" - Save Muon object and stats")    
    mdata.write_h5mu(os.path.join(outdir, f"{sampleID}.h5mu"))

    # compute jaccard index
    M1 = mdata['histone'].obsp['connectivities']
    M2 = mdata['ADT'].obsp['connectivities']

    stat1 = jacind(M1, M2)
    stat2 = jacind(M1, M2, binarize=True, p=1)

    ami = adjusted_mutual_info_score(md_histones.obs['leiden'], md_membrane.obs['leiden'])
    precision = precision_score(md_histones.obs['leiden'], md_membrane.obs['leiden'], average="weighted")
    recall = recall_score(md_histones.obs['leiden'], md_membrane.obs['leiden'], average="weighted")
    homogeneity = homogeneity_score(md_histones.obs['leiden'], md_membrane.obs['leiden'])
    completeness = completeness_score(md_histones.obs['leiden'], md_membrane.obs['leiden'])

    out = open(os.path.join(outdir, f"{sampleID}_stats.tsv"), "w")
    # cluster descriptive
    line = "\t".join(str(v) for v in cluster_hist[0])
    out.write(f"Number of cells per Genomic cluster\t{line}\n")
    out.write(f"Std dev. of cells per Genomic cluster\t{np.std(cluster_hist[0])}\n")
    line = "\t".join(str(v) for v in cluster_hist[0])
    out.write(f"Number of cells per ADT cluster\t{line}\n")
    out.write(f"Std dev. of cells per ADT cluster\t{np.std(cluster_memb[0])}\n")
    out.write(f"Total number of cells\t{sum(cluster_memb[0])}\n")
    # correlation ADT / histone clusters
    out.write(f"VMS\t{vms}\n")
    out.write(f"ARI\t{ari}\n")
    out.write(f"F1\t{f_1}\n")
    # correlation ADT / histone graphs
    out.write(f"JAC1\t{stat1}\n")
    out.write(f"JAC2\t{stat2}\n")

    # RAGI
    ragi_marker = [v for v in bf_genes[bf_genes[f'marker {tissue}']]['ragi'] if np.isfinite(v)]
    ragi_housek = [v for v in bf_genes[bf_genes['housekeeping']]['ragi'] if np.isfinite(v)]
    r, p = mannwhitneyu(x, y)
    ragi_marker = np.median(ragi_marker)
    ragi_housek = np.median(ragi_housek)

    #XI
    xi_2 = XI(mdata.obs[["histone:leiden", "ADT:leiden"]].astype(int), 2)
    xi_3 = XI(mdata.obs[["histone:leiden", "ADT:leiden"]].astype(int), 3)
    xi_4 = XI(mdata.obs[["histone:leiden", "ADT:leiden"]].astype(int), 4)

    out.write(f"RAGI housekeeping genes\t{ragi_housek}\n")
    out.write(f"RAGI marker genes ({tissue})\t{ragi_marker}\n")
    out.write(f"RAGI ratio\t{ragi_marker / ragi_housek}\n")
    out.write(f"RAGI ratio significance\t{p}\n")
    out.write(f"RAGI ratio MannWhit. stat\t{r}\n")
    out.write(f"XI depth 2\t{xi_2}\n")
    out.write(f"XI depth 3\t{xi_3}\n")
    out.write(f"XI depth 4\t{xi_4}\n")
    out.write(f"AMI\t{ami}\n")
    out.write(f"Precision score\t{precision}\n")
    out.write(f"Recall score\t{recall}\n")
    out.write(f"Homogeneity score\t{homogeneity}\n")
    out.write(f"Completeness score\t{completeness}\n")
    out.close()
    
    ###########################################################################
    # cells_clusters.csv
    if wnn:
        mdata.obs[["histone:leiden","ADT:leiden","leiden_wnn"]].to_csv(os.path.join(outdir, "cells_clusters.csv"))
    else:
        mdata.obs[["histone:leiden","ADT:leiden"]].to_csv(os.path.join(outdir, "cells_clusters.csv"))

    print(f"\nDone.")


def get_options():
    parser = ArgumentParser()

    parser.add_argument('-g', dest='genomic_sample', metavar='ID', required=True,
                        default=False, help='''ID of genomic sample''')
    parser.add_argument('-s', dest='samples', metavar='PATH', required=True,
                        default=False, help='''Path to YAML file with samples.''')
    parser.add_argument('-o', dest='outdir', metavar='PATH', required=True,
                        default=False, help='''Path to output folder.''')
    parser.add_argument('-a', dest='adt_sample', metavar='PATH', required=False,
                        default=False, help='''ADT ID (overrides what is in the YAML sample file)''')

    parser.add_argument('-f', dest='feature_type', metavar='STR', 
                        default='peaks', choices=["5000_notmerged", "peaks", "TFs", "merged_as_satija"],
                        help='''[%(default)s] Feature type. Can be one of [%(choices)s]''')

    parser.add_argument('-d', dest='data_dir', metavar='PATH', 
                    default=False, help='''Path to data files with samples.''')

    parser.add_argument('--seed', dest='seed', type=int, default=None,
                        help='''[%(default)s] Seed. If setted the matrix will be bootstrapped.''')
    parser.add_argument('--min_cells', dest='min_cells', type=int, default=None,
                        help='''[%(default)s] Minimum number of cell to express a given gene''')
    parser.add_argument('--min_genes', dest='min_genes', type=int, default=None,
                        help='''[%(default)s] Minimum number of genes to be expressed in a given cell''')
    parser.add_argument('--max_genes', dest='max_genes', type=int, default=None,
                        help='''[%(default)s] Maximum number of genes to be expressed in a given cell''')
    parser.add_argument('--min_counts', dest='min_counts', type=int, default=None,
                        help='''[%(default)s] Minimum total number of peaks counted in a given cell''')
    parser.add_argument('--max_counts', dest='max_counts', type=int, default=None,
                        help='''[%(default)s] Maximum total number of peaks counted in a given cell''')

    parser.add_argument('--min_genes_adt', dest='min_genes_adt', type=int, default=None,
                        help='''[%(default)s] Minimum number of adts to be expressed in a given cell''')
    parser.add_argument('--min_counts_adt', dest='min_counts_adt', type=int, default=None,
                        help='''[%(default)s] Minimum total number of adt coounts in a given cell''')
    parser.add_argument('--max_counts_adt', dest='max_counts_adt', type=int, default=None,
                        help='''[%(default)s] Maximum total number of adt coounts in a given cell''')
    parser.add_argument('--max_mito', dest='max_mito', type=int, default=None,
                        help='''[%(default)s] Maximum mitochondrial rna percentage in a given cell (only for CITE)''')
    parser.add_argument('--min_n_genes', dest='min_n_genes', type=int, default=None,
                        help='''[%(default)s] Minimun differnet genes expressed in a given cell (only for CITE)''')
    parser.add_argument('--max_n_genes', dest='max_n_genes', type=int, default=None,
                        help='''[%(default)s] Maximum different genes expressed in a given cell (only for CITE)''')
    
    parser.add_argument("--regress_count", dest="regress_count", default="no", 
                        choices=["no", "bg", "total"],
                        help='''[%(default)s] Regress out total count''')

    parser.add_argument('--rm_pca', dest='rm_pca', type=int,
                        help='''Supress given PCA component (0 means no removal). If not indicated it takes from yaml''')
    parser.add_argument('--normalize_total', dest='normalize_total', default=False, action="store_true",
                        help='''normalize_total to 1e6 (0 means no normalize).''')

    parser.add_argument('--n_neighbors', dest='n_neighbors', type=float, default=1.0,
                        help='''[%(default)s] Number of neighbors for clustering, proportion relative to the
                        square root of the number of cells.''')
    parser.add_argument('--n_pcs', dest='n_pcs', type=int, default=15,
                        help='''[%(default)s] Number of PCs for clustering''')

    parser.add_argument('--n_leiden', dest='n_leiden', type=int, default=7,
                        help='''[%(default)s] Leiden resolution parameter''')

    opts = parser.parse_args()
    return opts

if __name__ == "__main__":
    exit(main())<|MERGE_RESOLUTION|>--- conflicted
+++ resolved
@@ -193,11 +193,7 @@
     feature_type   = opts.feature_type
     n_neighbors    = opts.n_neighbors    if opts.n_neighbors    else samples['optimal params']['n_neighbors']
 
-<<<<<<< HEAD
     seed           = opts.seed      if opts.seed is not None else None
-=======
-    seed           = opts.seed           if opts.seed           else None
->>>>>>> fb5da56e
 
     min_cells      = opts.min_cells      if opts.min_cells is not None     else samples['optimal params']['min_cells']
     min_genes      = opts.min_genes      if opts.min_genes is not None     else samples['optimal params']['min_genes']
@@ -214,20 +210,12 @@
         min_n_genes = opts.min_n_genes   if opts.min_n_genes is not None   else samples['optimal params']['min_n_genes']
         max_n_genes = opts.max_n_genes   if opts.max_n_genes is not None   else samples['optimal params']['max_n_genes']    
     
-<<<<<<< HEAD
     n_leiden        = opts.n_leiden       if opts.n_leiden is not None      else samples['optimal params']['n_leiden']
     
     rm_pca          = opts.rm_pca         if opts.rm_pca is not None        else samples['optimal params']['rm_pca']
 
     n_pcs           = opts.n_pcs          if opts.n_pcs is not None         else samples['optimal params']['n_pcs']
     bg              = opts.bg          if opts.bg is not None         else "bg"
-=======
-    n_leiden        = opts.n_leiden      if opts.n_leiden       else samples['optimal params']['n_leiden']
-    
-    rm_pca          = opts.rm_pca        if opts.rm_pca         else samples['optimal params']['rm_pca']
-
-    n_pcs           = opts.n_pcs         if opts.n_pcs          else samples['optimal params']['n_pcs']
->>>>>>> fb5da56e
     normalize_total = opts.normalize_total
     
     # long long output directory name
@@ -288,6 +276,22 @@
         adata = adata[adata.obs.pct_counts_mt < max_mito, :]
         adata = adata[adata.obs.n_genes_by_counts > min_n_genes, :]
         adata = adata[adata.obs.n_genes_by_counts < max_n_genes, :]
+
+
+    ###########################################################################
+    ## BOOTSTRAPPING over Genomic features
+    #if seed:
+    #    mat = ad_hist.X.toarray()
+
+    #    np.random.seed(seed)
+
+    #    # Generate a list of 10 random numbers in the range [0, 250]
+    #    substitutes = np.random.choice(range(len(ad_hist)), int(len(ad_hist)), replace=True)
+
+    #    for i in range(len(substitutes)):
+    #        mat[:,i] = mat[:,substitutes[i]]
+
+    #    ad_hist.X = sparse.csr_matrix(mat)
 
     ###########################################################################
     ## GENOMIC PROCESSING
@@ -361,20 +365,17 @@
     
     ###########################################################################
     # Normalize each cell ADT count by the genomic-library background
-    if regress_count != "no":
-        if regress_count == "bg":
-            if samples["modality"] == "CITE":
-                ad_adts.obs["bg_counts"] = ad_adts.obs["total_counts"]
-            else:
+    if regress_count == "bg":
+        if samples["modality"] == "CITE":
+            ad_adts.obs["bg_counts"] = ad_adts.obs["total_counts"]
+        else:
+            if bg == "bg":
                 process_line = lambda barcode, bg_count: (barcode, int(bg_count)) 
                 bgpath = os.path.join(genomic_sample, "outs", "mapped_read_per_barcode.txt")
                 bg_dict = dict(process_line(*l.split()) for l in open(bgpath, "r"))
                 ad_adts.obs["bg_counts"] = ad_adts.obs.index.map(bg_dict)
-        elif regress_count == "total":
-            ad_adts.obs["bg_counts"] = ad_adts.obs["total_genomic"]
-        else:
-            raise NotImplementedError(
-                f"ERROR: regression {regress_count} not implemented")
+            elif bg == "total_genomic":
+                ad_adts.obs["bg_counts"] = adata.obs["n_counts"]
         print(f" - Normalize ADTs by genomic background")
         # Load the data
         x = np.log1p(np.sum(ad_adts.X, axis=1))
@@ -389,7 +390,7 @@
         # TODO: check if correlation is significant: if not output WARNING
         out = interp.run()
         slope, intercept = out.beta
-        ad_adts.obs["adt_count" ] = np.sum(ad_adts.X, axis=1)
+        ad_adts.obs["adt_count"] = np.sum(ad_adts.X, axis=1)
         ad_adts.obs["correction"] = intercept + slope * np.log1p(ad_adts.obs["adt_count"])
         # we apply correction on the log +1 of the X matrix, then come back to original values (with exp)
         ad_adts.X = np.exp(np.log1p(ad_adts.X) / ad_adts.obs["correction"].to_numpy()[:,None]) - 1
@@ -400,8 +401,11 @@
         # ad_adts.X *= np.nanmedian(np.log(ad_adts.obs["bg_counts"]))       # Eixo u a fet el Xavi
         # ad_adts.X = np.exp(ad_adts.X)                                     # Eixo u a fet el Xavi
         # ad_adts.X = ad_adts.X - 1                                         # Eixo u a fet el Xavi
+    elif regress_count == "no":
+        print(f" - no ADTs normalization by droplet")
     else:
-        print(f" - no ADTs normalization by droplet")
+        raise NotImplementedError(
+            f"ERROR: regression {regress_count} not implemented")
 
     print(f" - Normalize ADTs by CLR")
     normalize_CLR(ad_adts)
@@ -711,6 +715,7 @@
     out.write(f"JAC2\t{stat2}\n")
 
     # RAGI
+    
     ragi_marker = [v for v in bf_genes[bf_genes[f'marker {tissue}']]['ragi'] if np.isfinite(v)]
     ragi_housek = [v for v in bf_genes[bf_genes['housekeeping']]['ragi'] if np.isfinite(v)]
     r, p = mannwhitneyu(x, y)
@@ -760,7 +765,7 @@
                         default=False, help='''ADT ID (overrides what is in the YAML sample file)''')
 
     parser.add_argument('-f', dest='feature_type', metavar='STR', 
-                        default='peaks', choices=["5000_notmerged", "peaks", "TFs", "merged_as_satija"],
+                        default='peaks', choices=["5000_notmerged", "peaks", "TFs"],
                         help='''[%(default)s] Feature type. Can be one of [%(choices)s]''')
 
     parser.add_argument('-d', dest='data_dir', metavar='PATH', 
@@ -809,6 +814,8 @@
 
     parser.add_argument('--n_leiden', dest='n_leiden', type=int, default=7,
                         help='''[%(default)s] Leiden resolution parameter''')
+    parser.add_argument('--bg', dest='bg', default="bg", 
+                        choices=["bg", "total_genomic"],  help='''[%(default)s] Which genomic feature use to correct (bg or total) ''')
 
     opts = parser.parse_args()
     return opts
